#[macro_use]
extern crate clap;
use clap::App;

mod connection;
mod ftl_codec;
use tokio::net::TcpListener;


#[tokio::main]
async fn main() -> Result<(), Box<dyn std::error::Error>> {
<<<<<<< HEAD
    let default_bind_address = "0.0.0.0";

    // update cli.yml to add more flags
    let cli_cfg = load_yaml!("cli.yml");
    let matches = App::from_yaml(cli_cfg).get_matches();

    // Find an address and port to bind to. The search order is as follows:
    // 1.) command line argument
    // 2.) environment variable (LS_INGEST_ADDR)
    // 3.) Default to 0.0.0.0
    let bind_address: &str = match matches.value_of("address") {
        Some(addr) => {
            if addr.is_empty() {
                default_bind_address
            }
            else {
                addr
            }
        }
        None => default_bind_address
    };

    println!("Listening on {} port 8084", bind_address);
    let listener = TcpListener::bind(format!("{}:8084", bind_address)).await?;
=======
    let _ = connection::read_stream_key(true);

    println!("Listening on port 8084");
    let listener = TcpListener::bind("0.0.0.0:8084").await?;
>>>>>>> 77b2b870

    loop {
        // Wait until someone tries to connect then handle the connection in a new task
        let (socket, _) = listener.accept().await?;
        tokio::spawn(async move {
            connection::Connection::init(socket);
            // handle_connection(socket).await;
        });
    }
}<|MERGE_RESOLUTION|>--- conflicted
+++ resolved
@@ -9,7 +9,7 @@
 
 #[tokio::main]
 async fn main() -> Result<(), Box<dyn std::error::Error>> {
-<<<<<<< HEAD
+
     let default_bind_address = "0.0.0.0";
 
     // update cli.yml to add more flags
@@ -31,15 +31,12 @@
         }
         None => default_bind_address
     };
-
+    
+  
+    let _ = connection::read_stream_key(true);
     println!("Listening on {} port 8084", bind_address);
     let listener = TcpListener::bind(format!("{}:8084", bind_address)).await?;
-=======
-    let _ = connection::read_stream_key(true);
 
-    println!("Listening on port 8084");
-    let listener = TcpListener::bind("0.0.0.0:8084").await?;
->>>>>>> 77b2b870
 
     loop {
         // Wait until someone tries to connect then handle the connection in a new task
